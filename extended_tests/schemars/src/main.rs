fn main() {}
#[cfg(test)]
mod tests {
<<<<<<< HEAD
    use groestlcoin_hashes::*;
=======
    use bitcoin_hashes::*;
>>>>>>> 43312449

    #[test]
    fn hash160() {
        static HASH_BYTES: [u8; 20] = [
            0x13, 0x20, 0x72, 0xdf, 0x69, 0x09, 0x33, 0x83, 0x5e, 0xb8, 0xb6, 0xad, 0x0b, 0x77,
            0xe7, 0xb6, 0xf1, 0x4a, 0xca, 0xd7,
        ];

        let hash = hash160::Hash::from_slice(&HASH_BYTES).expect("right number of bytes");
        let js = serde_json::from_str(&serde_json::to_string(&hash).unwrap()).unwrap();
        let s = schemars::schema_for!(hash160::Hash);
        let schema = serde_json::from_str(&serde_json::to_string(&s).unwrap()).unwrap();
        assert!(jsonschema_valid::Config::from_schema(&schema, None)
            .unwrap()
            .validate(&js)
            .is_ok());
    }

    #[test]
    fn hmac_sha512() {
        static HASH_BYTES: [u8; 64] = [
            0x8b, 0x41, 0xe1, 0xb7, 0x8a, 0xd1, 0x15, 0x21, 0x11, 0x3c, 0x52, 0xff, 0x18, 0x2a,
            0x1b, 0x8e, 0x0a, 0x19, 0x57, 0x54, 0xaa, 0x52, 0x7f, 0xcd, 0x00, 0xa4, 0x11, 0x62,
            0x0b, 0x46, 0xf2, 0x0f, 0xff, 0xfb, 0x80, 0x88, 0xcc, 0xf8, 0x54, 0x97, 0x12, 0x1a,
            0xd4, 0x49, 0x9e, 0x08, 0x45, 0xb8, 0x76, 0xf6, 0xdd, 0x66, 0x40, 0x08, 0x8a, 0x2f,
            0x0b, 0x2d, 0x8a, 0x60, 0x0b, 0xdf, 0x4c, 0x0c,
        ];

        let hash = Hmac::<sha512::Hash>::from_slice(&HASH_BYTES).expect("right number of bytes");
        let js = serde_json::from_str(&serde_json::to_string(&hash).unwrap()).unwrap();
        let s = schemars::schema_for!(Hmac::<sha512::Hash>);
        let schema = serde_json::from_str(&serde_json::to_string(&s).unwrap()).unwrap();
        assert!(jsonschema_valid::Config::from_schema(&schema, None)
            .unwrap()
            .validate(&js)
            .is_ok());
    }

    #[test]
    fn ripemd160() {
        static HASH_BYTES: [u8; 20] = [
            0x13, 0x20, 0x72, 0xdf, 0x69, 0x09, 0x33, 0x83, 0x5e, 0xb8, 0xb6, 0xad, 0x0b, 0x77,
            0xe7, 0xb6, 0xf1, 0x4a, 0xca, 0xd7,
        ];

        let hash = ripemd160::Hash::from_slice(&HASH_BYTES).expect("right number of bytes");
        let js = serde_json::from_str(&serde_json::to_string(&hash).unwrap()).unwrap();
        let s = schemars::schema_for!(ripemd160::Hash);
        let schema = serde_json::from_str(&serde_json::to_string(&s).unwrap()).unwrap();
        assert!(jsonschema_valid::Config::from_schema(&schema, None)
            .unwrap()
            .validate(&js)
            .is_ok());
    }

    #[test]
    fn sha1() {
        static HASH_BYTES: [u8; 20] = [
            0x13, 0x20, 0x72, 0xdf, 0x69, 0x09, 0x33, 0x83, 0x5e, 0xb8, 0xb6, 0xad, 0x0b, 0x77,
            0xe7, 0xb6, 0xf1, 0x4a, 0xca, 0xd7,
        ];

        let hash = sha1::Hash::from_slice(&HASH_BYTES).expect("right number of bytes");
        let js = serde_json::from_str(&serde_json::to_string(&hash).unwrap()).unwrap();
        let s = schemars::schema_for!(sha1::Hash);
        let schema = serde_json::from_str(&serde_json::to_string(&s).unwrap()).unwrap();
        assert!(jsonschema_valid::Config::from_schema(&schema, None)
            .unwrap()
            .validate(&js)
            .is_ok());
    }

    #[test]
    fn sha256d() {
        static HASH_BYTES: [u8; 32] = [
            0xef, 0x53, 0x7f, 0x25, 0xc8, 0x95, 0xbf, 0xa7, 0x82, 0x52, 0x65, 0x29, 0xa9, 0xb6,
            0x3d, 0x97, 0xaa, 0x63, 0x15, 0x64, 0xd5, 0xd7, 0x89, 0xc2, 0xb7, 0x65, 0x44, 0x8c,
            0x86, 0x35, 0xfb, 0x6c,
        ];

        let hash = sha256d::Hash::from_slice(&HASH_BYTES).expect("right number of bytes");
        let js = serde_json::from_str(&serde_json::to_string(&hash).unwrap()).unwrap();
        let s = schemars::schema_for!(sha256d::Hash);
        let schema = serde_json::from_str(&serde_json::to_string(&s).unwrap()).unwrap();
        assert!(jsonschema_valid::Config::from_schema(&schema, None)
            .unwrap()
            .validate(&js)
            .is_ok());
    }

    #[test]
    fn sha256() {
        static HASH_BYTES: [u8; 32] = [
            0xef, 0x53, 0x7f, 0x25, 0xc8, 0x95, 0xbf, 0xa7, 0x82, 0x52, 0x65, 0x29, 0xa9, 0xb6,
            0x3d, 0x97, 0xaa, 0x63, 0x15, 0x64, 0xd5, 0xd7, 0x89, 0xc2, 0xb7, 0x65, 0x44, 0x8c,
            0x86, 0x35, 0xfb, 0x6c,
        ];

        let hash = sha256::Hash::from_slice(&HASH_BYTES).expect("right number of bytes");
        let js = serde_json::from_str(&serde_json::to_string(&hash).unwrap()).unwrap();
        let s = schemars::schema_for!(sha256::Hash);
        let schema = serde_json::from_str(&serde_json::to_string(&s).unwrap()).unwrap();
        assert!(jsonschema_valid::Config::from_schema(&schema, None)
            .unwrap()
            .validate(&js)
            .is_ok());
    }

    #[test]
    fn test_hash() {
        const TEST_MIDSTATE: [u8; 32] = [
            156, 224, 228, 230, 124, 17, 108, 57, 56, 179, 202, 242, 195, 15, 80, 137, 211, 243,
            147, 108, 71, 99, 110, 96, 125, 179, 62, 234, 221, 198, 240, 201,
        ];

        #[derive(
            Copy, Clone, PartialEq, Eq, PartialOrd, Ord, Default, Hash, schemars::JsonSchema,
        )]
        pub struct TestHashTag;

        impl sha256t::Tag for TestHashTag {
            fn engine() -> sha256::HashEngine {
                // The TapRoot TapLeaf midstate.
                let midstate = sha256::Midstate::from_inner(TEST_MIDSTATE);
                sha256::HashEngine::from_midstate(midstate, 64)
            }
        }

        /// A hash tagged with `$name`.
        pub type TestHash = sha256t::Hash<TestHashTag>;

        sha256t_hash_newtype!(
            NewTypeHash,
            NewTypeTag,
            TEST_MIDSTATE,
            64,
            doc = "test hash",
            true
        );
        static HASH_BYTES: [u8; 32] = [
            0xef, 0x53, 0x7f, 0x25, 0xc8, 0x95, 0xbf, 0xa7, 0x82, 0x52, 0x65, 0x29, 0xa9, 0xb6,
            0x3d, 0x97, 0xaa, 0x63, 0x15, 0x64, 0xd5, 0xd7, 0x89, 0xc2, 0xb7, 0x65, 0x44, 0x8c,
            0x86, 0x35, 0xfb, 0x6c,
        ];

        let hash = TestHash::from_slice(&HASH_BYTES).expect("right number of bytes");
        let js = serde_json::from_str(&serde_json::to_string(&hash).unwrap()).unwrap();
        let s = schemars::schema_for!(TestHash);
        let schema = serde_json::from_str(&serde_json::to_string(&s).unwrap()).unwrap();
        assert!(jsonschema_valid::Config::from_schema(&schema, None)
            .unwrap()
            .validate(&js)
            .is_ok());
    }

    #[test]
    fn sha512() {
        static HASH_BYTES: [u8; 64] = [
            0x8b, 0x41, 0xe1, 0xb7, 0x8a, 0xd1, 0x15, 0x21, 0x11, 0x3c, 0x52, 0xff, 0x18, 0x2a,
            0x1b, 0x8e, 0x0a, 0x19, 0x57, 0x54, 0xaa, 0x52, 0x7f, 0xcd, 0x00, 0xa4, 0x11, 0x62,
            0x0b, 0x46, 0xf2, 0x0f, 0xff, 0xfb, 0x80, 0x88, 0xcc, 0xf8, 0x54, 0x97, 0x12, 0x1a,
            0xd4, 0x49, 0x9e, 0x08, 0x45, 0xb8, 0x76, 0xf6, 0xdd, 0x66, 0x40, 0x08, 0x8a, 0x2f,
            0x0b, 0x2d, 0x8a, 0x60, 0x0b, 0xdf, 0x4c, 0x0c,
        ];

        let hash = sha512::Hash::from_slice(&HASH_BYTES).expect("right number of bytes");
        let js = serde_json::from_str(&serde_json::to_string(&hash).unwrap()).unwrap();
        let s = schemars::schema_for!(sha512::Hash);
        let schema = serde_json::from_str(&serde_json::to_string(&s).unwrap()).unwrap();
        assert!(jsonschema_valid::Config::from_schema(&schema, None)
            .unwrap()
            .validate(&js)
            .is_ok());
    }

    #[test]
    fn siphash24() {
        static HASH_BYTES: [u8; 8] = [0x8b, 0x41, 0xe1, 0xb7, 0x8a, 0xd1, 0x15, 0x21];

        let hash = siphash24::Hash::from_slice(&HASH_BYTES).expect("right number of bytes");
        let js = serde_json::from_str(&serde_json::to_string(&hash).unwrap()).unwrap();
        let s = schemars::schema_for!(siphash24::Hash);
        let schema = serde_json::from_str(&serde_json::to_string(&s).unwrap()).unwrap();
        assert!(jsonschema_valid::Config::from_schema(&schema, None)
            .unwrap()
            .validate(&js)
            .is_ok());
    }
}<|MERGE_RESOLUTION|>--- conflicted
+++ resolved
@@ -1,11 +1,7 @@
 fn main() {}
 #[cfg(test)]
 mod tests {
-<<<<<<< HEAD
     use groestlcoin_hashes::*;
-=======
-    use bitcoin_hashes::*;
->>>>>>> 43312449
 
     #[test]
     fn hash160() {
