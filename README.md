[![Status](https://travis-ci.org/Groestlcoin/groestl_hashes.png?branch=master)](https://travis-ci.org/Groestlcoin/groestlcoin_hashes)

# Groestlcoin Hashes Library

This is a simple library which implements the hash functions needed by
Groestlcoin. These are Groestl512, SHA1, SHA256, SHA256d, and RIPEMD160. As an
ancilliary thing, it exposes hexadecimal serialization and deserialization,
since these are needed to display hashes anway.

[Documentation](https://docs.rs/groestlcoin_hashes/)

## Minimum Supported Rust Version (MSRV)

<<<<<<< HEAD
This library should always compile with any combination of features on **Rust 1.41**.
However, due to some dependencies breaking their MSRV in patch releases, you may
need to pin these deps explicitly, e.g. with the following commands

```
cargo generate-lockfile
cargo update -p serde_json --precise "1.0.39"
```
=======
This library should always compile with any combination of features on **Rust 1.41.1**.
>>>>>>> 43312449

## Contributions

Contributions are welcome, including additional hash function implementations.<|MERGE_RESOLUTION|>--- conflicted
+++ resolved
@@ -11,18 +11,7 @@
 
 ## Minimum Supported Rust Version (MSRV)
 
-<<<<<<< HEAD
-This library should always compile with any combination of features on **Rust 1.41**.
-However, due to some dependencies breaking their MSRV in patch releases, you may
-need to pin these deps explicitly, e.g. with the following commands
-
-```
-cargo generate-lockfile
-cargo update -p serde_json --precise "1.0.39"
-```
-=======
 This library should always compile with any combination of features on **Rust 1.41.1**.
->>>>>>> 43312449
 
 ## Contributions
 
