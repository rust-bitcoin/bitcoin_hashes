--- conflicted
+++ resolved
@@ -23,11 +23,7 @@
 #[cfg(not(feature = "std"))]
 use core2::{error, io};
 
-<<<<<<< HEAD
-use {hex, sha1, sha256, sha512, ripemd160, siphash24, groestld};
-=======
-use {hex, sha1, sha256, sha512, ripemd160, siphash24, hmac};
->>>>>>> 029d665c
+use {hex, sha1, sha256, sha512, ripemd160, siphash24, hmac, groestld};
 use HashEngine;
 use Error;
 
