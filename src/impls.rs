// Bitcoin Hashes Library
// Written in 2019 by
//   Andrew Poelstra <apoelstra@wpsoftware.net>
//
// To the extent possible under law, the author(s) have dedicated all
// copyright and related and neighboring rights to this software to
// the public domain worldwide. This software is distributed without
// any warranty.
//
// You should have received a copy of the CC0 Public Domain Dedication
// along with this software.
// If not, see <http://creativecommons.org/publicdomain/zero/1.0/>.
//

//! `std` / `core2` Impls.
//!
//! Implementations of traits defined in `std` / `core2` and not in `core`.
//!

#[cfg(feature = "std")]
use std::{error, io};

#[cfg(not(feature = "std"))]
use core2::{error, io};

<<<<<<< HEAD
use {hex, sha1, sha256, sha512, ripemd160, siphash24, hmac, groestld};
use HashEngine;
use Error;
=======
use crate::{Error, HashEngine, hex, sha1, sha256, sha512, ripemd160, siphash24, hmac};
>>>>>>> 43312449

impl error::Error for Error {
    #[cfg(feature = "std")]
    fn cause(&self) -> Option<&error::Error> { None }
    #[cfg(feature = "std")]
    fn description(&self) -> &str { "`std::error::description` is deprecated" }
}

impl error::Error for hex::Error {
    #[cfg(feature = "std")]
    fn cause(&self) -> Option<&error::Error> { None }
    #[cfg(feature = "std")]
    fn description(&self) -> &str { "`std::error::description` is deprecated" }
}

impl io::Write for sha1::HashEngine {
    fn flush(&mut self) -> io::Result<()> { Ok(()) }

    fn write(&mut self, buf: &[u8]) -> io::Result<usize> {
        self.input(buf);
        Ok(buf.len())
    }
}

impl io::Write for sha256::HashEngine {
    fn flush(&mut self) -> io::Result<()> { Ok(()) }

    fn write(&mut self, buf: &[u8]) -> io::Result<usize> {
        self.input(buf);
        Ok(buf.len())
    }
}

impl io::Write for groestld::HashEngine {
    fn flush(&mut self) -> io::Result<()> { Ok(()) }

    fn write(&mut self, buf: &[u8]) -> io::Result<usize> {
        self.input(buf);
        Ok(buf.len())
    }
}

impl io::Write for sha512::HashEngine {
    fn flush(&mut self) -> io::Result<()> { Ok(()) }

    fn write(&mut self, buf: &[u8]) -> io::Result<usize> {
        self.input(buf);
        Ok(buf.len())
    }
}

impl io::Write for ripemd160::HashEngine {
    fn flush(&mut self) -> io::Result<()> { Ok(()) }

    fn write(&mut self, buf: &[u8]) -> io::Result<usize> {
        self.input(buf);
        Ok(buf.len())
    }
}

impl io::Write for siphash24::HashEngine {
    fn flush(&mut self) -> io::Result<()> { Ok(()) }

    fn write(&mut self, buf: &[u8]) -> io::Result<usize> {
        self.input(buf);
        Ok(buf.len())
    }
}

impl<T: crate::Hash> io::Write for hmac::HmacEngine<T> {
    fn flush(&mut self) -> io::Result<()> { Ok(()) }

    fn write(&mut self, buf: &[u8]) -> io::Result<usize> {
        self.input(buf);
        Ok(buf.len())
    }
}

#[cfg(test)]
mod tests {
    use super::io::Write;

    use crate::{Hash, sha1, sha256, sha256d, sha512, ripemd160, hash160, siphash24, hmac};

    macro_rules! write_test {
        ($mod:ident, $exp_empty:expr, $exp_256:expr, $exp_64k:expr,) => {
            #[test]
            fn $mod() {
                let mut engine = $mod::Hash::engine();
                engine.write_all(&[]).unwrap();
                assert_eq!(
                    format!("{}", $mod::Hash::from_engine(engine)),
                    $exp_empty
                );

                let mut engine = $mod::Hash::engine();
                engine.write_all(&[1; 256]).unwrap();
                assert_eq!(
                    format!("{}", $mod::Hash::from_engine(engine)),
                    $exp_256
                );

                let mut engine = $mod::Hash::engine();
                engine.write_all(&[99; 64000]).unwrap();
                assert_eq!(
                    format!("{}", $mod::Hash::from_engine(engine)),
                    $exp_64k
                );
            }
        }
    }

    write_test!(
        sha1,
        "da39a3ee5e6b4b0d3255bfef95601890afd80709",
        "ac458b067c6b021c7e9358229b636e9d1e4cb154",
        "e4b66838f9f7b6f91e5be32a02ae78094df402e7",
    );

    write_test!(
        sha256,
        "e3b0c44298fc1c149afbf4c8996fb92427ae41e4649b934ca495991b7852b855",
        "2661920f2409dd6c8adeb0c44972959f232b6429afa913845d0fd95e7e768234",
        "5c5e904f5d4fd587c7a906bf846e08a927286f388c54c39213a4884695271bbc",
    );

    write_test!(
        sha256d,
        "56944c5d3f98413ef45cf54545538103cc9f298e0575820ad3591376e2e0f65d",
        "374000d830c75d10d9417e493a7652920f30efbd300e3fb092f24c28c20baf64",
        "0050d4148ad7a0437ca0643fad5bf4614cd95d9ba21fde52370b37dcc3f03307",
    );

    write_test!(
        sha512,
        "cf83e1357eefb8bdf1542850d66d8007d620e4050b5715dc83f4a921d36ce9ce\
         47d0d13c5d85f2b0ff8318d2877eec2f63b931bd47417a81a538327af927da3e",
        "57ecf739d3a7ca647639adae80a05f4f361304bfcbfa1ceba93296b096e74287\
         45fc10c142cecdd3bb587a3dba598c072f6f78b31cc0a06a3da0105ee51f75d6",
        "dd28f78c53f3bc9bd0c2dca9642a1ad402a70412f985c1f6e54fadb98ce9c458\
         4761df8d04ed04bb734ba48dd2106bb9ea54524f1394cdd18e6da3166e71c3ee",
    );

    write_test!(
        ripemd160,
        "9c1185a5c5e9fc54612808977ee8f548b2258d31",
        "e571a1ca5b780aa52bafdb9ec852544ffca418ba",
        "ddd2ecce739e823629c7d46ab18918e9c4a51c75",
    );

    write_test!(
        hash160,
        "b472a266d0bd89c13706a4132ccfb16f7c3b9fcb",
        "671356a1a874695ad3bc20cae440f4360835bd5a",
        "a9608c952c8dbcc20c53803d2ca5ad31d64d9313",
    );

    write_test!(
        siphash24,
        "d70077739d4b921e",
        "3a3ccefde9b5b1e3",
        "ce456e4e4ecbc5bf",
    );

    #[test]
    fn hmac() {
        let mut engine = hmac::HmacEngine::<sha256::Hash>::new(&[0xde, 0xad, 0xbe, 0xef]);
        engine.write_all(&[]).unwrap();
        assert_eq!(
            format!("{}", hmac::Hmac::from_engine(engine)),
            "bf5515149cf797955c4d3194cca42472883281951697c8375d9d9b107f384225"
        );

        let mut engine = hmac::HmacEngine::<sha256::Hash>::new(&[0xde, 0xad, 0xbe, 0xef]);
        engine.write_all(&[1; 256]).unwrap();
        assert_eq!(
            format!("{}", hmac::Hmac::from_engine(engine)),
            "59c9aca10c81c73cb4c196d94db741b6bf2050e0153d5a45f2526bff34675ac5"
        );

        let mut engine = hmac::HmacEngine::<sha256::Hash>::new(&[0xde, 0xad, 0xbe, 0xef]);
        engine.write_all(&[99; 64000]).unwrap();
        assert_eq!(
            format!("{}", hmac::Hmac::from_engine(engine)),
            "30df499717415a395379a1eaabe50038036e4abb5afc94aa55c952f4aa57be08"
        );
    }
}<|MERGE_RESOLUTION|>--- conflicted
+++ resolved
@@ -23,13 +23,7 @@
 #[cfg(not(feature = "std"))]
 use core2::{error, io};
 
-<<<<<<< HEAD
-use {hex, sha1, sha256, sha512, ripemd160, siphash24, hmac, groestld};
-use HashEngine;
-use Error;
-=======
-use crate::{Error, HashEngine, hex, sha1, sha256, sha512, ripemd160, siphash24, hmac};
->>>>>>> 43312449
+use crate::{Error, HashEngine, hex, sha1, sha256, sha512, ripemd160, siphash24, hmac, groestld};
 
 impl error::Error for Error {
     #[cfg(feature = "std")]
