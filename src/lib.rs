// Bitcoin Hashes Library
// Written in 2018 by
//   Andrew Poelstra <apoelstra@wpsoftware.net>
//
// To the extent possible under law, the author(s) have dedicated all
// copyright and related and neighboring rights to this software to
// the public domain worldwide. This software is distributed without
// any warranty.
//
// You should have received a copy of the CC0 Public Domain Dedication
// along with this software.
// If not, see <http://creativecommons.org/publicdomain/zero/1.0/>.
//

//! # Rust Hashes Library
//!
//! This is a simple, no-dependency library which implements the hash functions
//! needed by Bitcoin. These are SHA256, SHA256d, and RIPEMD160. As an ancillary
//! thing, it exposes hexadecimal serialization and deserialization, since these
//! are needed to display hashes anway.
//!

// Coding conventions
#![deny(non_upper_case_globals)]
#![deny(non_camel_case_types)]
#![deny(non_snake_case)]
#![deny(unused_mut)]
#![deny(missing_docs)]

// In general, rust is absolutely horrid at supporting users doing things like,
// for example, compiling Rust code for real environments. Disable useless lints
// that don't do anything but annoy us and cant actually ever be resolved.
#![allow(bare_trait_objects)]
#![allow(ellipsis_inclusive_range_patterns)]

#![cfg_attr(all(not(test), not(feature = "std")), no_std)]
#![cfg_attr(all(test, feature = "unstable"), feature(test))]
#[cfg(all(test, feature = "unstable"))] extern crate test;

<<<<<<< HEAD
#[cfg(any(test, feature="std"))] pub extern crate core;
#[cfg(feature="serde")] pub extern crate serde;
#[cfg(all(test, feature="serde"))] extern crate serde_test;
extern crate byteorder;
=======
#[cfg(any(test, feature="std"))] extern crate core;
#[cfg(feature="serde")] extern crate serde;
#[cfg(all(test,feature="serde"))] extern crate serde_test;
>>>>>>> dc7f048d

#[macro_use] mod util;
#[macro_use] mod serde_macros;
#[cfg(any(test, feature = "std"))] mod std_impls;
pub mod error;
pub mod hex;
pub mod hash160;
pub mod hmac;
pub mod ripemd160;
pub mod sha1;
pub mod sha256;
pub mod sha512;
pub mod sha256d;
pub mod siphash24;
pub mod cmp;

use core::{borrow, fmt, hash, ops};

pub use hmac::{Hmac, HmacEngine};
pub use error::Error;

/// A hashing engine which bytes can be serialized into. It is expected
/// to implement the `io::Write` trait, but to never return errors under
/// any conditions.
pub trait HashEngine: Clone + Default {
    /// Byte array representing the internal state of the hash engine
    type MidState;

    /// Outputs the midstate of the hash engine. This function should not be
    /// used directly unless you really know what you're doing.
    fn midstate(&self) -> Self::MidState;

    /// Length of the hash's internal block size, in bytes
    const BLOCK_SIZE: usize;

    /// Add data to the hash engine
    fn input(&mut self, data: &[u8]);
}

/// Trait which applies to hashes of all types
pub trait Hash: Copy + Clone + PartialEq + Eq + Default + PartialOrd + Ord +
    hash::Hash + fmt::Debug + fmt::Display + fmt::LowerHex +
    ops::Index<ops::RangeFull, Output = [u8]> +
    ops::Index<ops::RangeFrom<usize>, Output = [u8]> +
    ops::Index<ops::RangeTo<usize>, Output = [u8]> +
    ops::Index<ops::Range<usize>, Output = [u8]> +
    ops::Index<usize, Output = u8> +
    borrow::Borrow<[u8]>
{
    /// A hashing engine which bytes can be serialized into. It is expected
    /// to implement the `io::Write` trait, and to never return errors under
    /// any conditions.
    type Engine: HashEngine;

    /// The byte array that represents the hash internally
    type Inner: hex::FromHex;

    /// Construct a new engine
    fn engine() -> Self::Engine {
        Self::Engine::default()
    }

    /// Produce a hash from the current state of a given engine
    fn from_engine(e: Self::Engine) -> Self;

    /// Length of the hash, in bytes
    const LEN: usize;

    /// Copies a byte slice into a hash object
    fn from_slice(sl: &[u8]) -> Result<Self, Error>;

    /// Hashes some bytes
    fn hash(data: &[u8]) -> Self {
        let mut engine = Self::engine();
        engine.input(data);
        Self::from_engine(engine)
    }

    /// Flag indicating whether user-visible serializations of this hash
    /// should be backward. For some reason Satoshi decided this should be
    /// true for `Sha256dHash`, so here we are.
    const DISPLAY_BACKWARD: bool = false;

    /// Unwraps the hash and returns the underlying byte array
    fn into_inner(self) -> Self::Inner;

    /// Constructs a hash from the underlying byte array
    fn from_inner(inner: Self::Inner) -> Self;
}

/// Create a new newtype around a [Hash] type.
#[macro_export]
macro_rules! hash_newtype {
    ($newtype:ident, $hash:ty, $len:expr, $docs:meta) => {
        #[$docs]
        #[derive(Copy, Clone, PartialEq, Eq, Default, PartialOrd, Ord, Hash)]
        pub struct $newtype($hash);

        hex_fmt_impl!(Debug, $newtype);
        hex_fmt_impl!(Display, $newtype);
        hex_fmt_impl!(LowerHex, $newtype);
        index_impl!($newtype);
        serde_impl!($newtype, $len);
        borrow_slice_impl!($newtype);

        impl ::std::convert::From<$hash> for $newtype {
            fn from(inner: $hash) -> $newtype {
                Self(inner)
            }
        }

        impl ::std::convert::From<$newtype> for $hash {
            fn from(hashtype: $newtype) -> $hash {
                hashtype.0
            }
        }

        impl $crate::Hash for $newtype {
            type Engine = <$hash as $crate::Hash>::Engine;
            type Inner = <$hash as $crate::Hash>::Inner;

            const LEN: usize = <$hash as $crate::Hash>::LEN;
            const DISPLAY_BACKWARD: bool = <$hash as $crate::Hash>::DISPLAY_BACKWARD;

            fn from_engine(e: Self::Engine) -> Self {
                Self(<$hash as $crate::Hash>::from_engine(e))
            }

            #[inline]
            fn from_slice(sl: &[u8]) -> Result<$newtype, $crate::Error> {
                Ok($newtype(<$hash as $crate::Hash>::from_slice(sl)?))
            }

            #[inline]
            fn from_inner(inner: Self::Inner) -> Self {
                $newtype(<$hash as $crate::Hash>::from_inner(inner))
            }

            #[inline]
            fn into_inner(self) -> Self::Inner {
                self.0.into_inner()
            }
        }
    };
}

#[cfg(test)]
mod test {
    use Hash;
    hash_newtype!(TestNewtype, ::sha256d::Hash, 32, doc="A test newtype");
}
<|MERGE_RESOLUTION|>--- conflicted
+++ resolved
@@ -37,16 +37,9 @@
 #![cfg_attr(all(test, feature = "unstable"), feature(test))]
 #[cfg(all(test, feature = "unstable"))] extern crate test;
 
-<<<<<<< HEAD
-#[cfg(any(test, feature="std"))] pub extern crate core;
-#[cfg(feature="serde")] pub extern crate serde;
-#[cfg(all(test, feature="serde"))] extern crate serde_test;
-extern crate byteorder;
-=======
 #[cfg(any(test, feature="std"))] extern crate core;
 #[cfg(feature="serde")] extern crate serde;
 #[cfg(all(test,feature="serde"))] extern crate serde_test;
->>>>>>> dc7f048d
 
 #[macro_use] mod util;
 #[macro_use] mod serde_macros;
