--- conflicted
+++ resolved
@@ -44,7 +44,7 @@
 #[cfg(feature="serde")] pub extern crate serde;
 #[cfg(all(test,feature="serde"))] extern crate serde_test;
 pub extern crate groestl;
-pub extern crate digest;
+//pub extern crate digest;
 
 #[doc(hidden)]
 pub mod _export {
@@ -69,12 +69,9 @@
 pub mod sha256d;
 pub mod sha256t;
 pub mod siphash24;
-<<<<<<< HEAD
+pub mod sha512;
+pub mod cmp;
 pub mod groestld;
-=======
-pub mod sha512;
->>>>>>> 28d8f4f4
-pub mod cmp;
 
 use core::{borrow, fmt, hash, ops};
 
