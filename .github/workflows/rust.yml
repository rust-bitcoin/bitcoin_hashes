
on: [push, pull_request]

name: Continuous integration

jobs:
  Nightly:
    name: Nightly - ASan + Bench + Docs
    runs-on: ubuntu-latest
    strategy:
      matrix:
        rust:
          - nightly
    steps:
      - name: Checkout Crate
        uses: actions/checkout@v2
      - name: Checkout Toolchain
        uses: actions-rs/toolchain@v1
        with:
          profile: minimal
          toolchain: ${{ matrix.rust }}
          override: true
          components: rust-src
      - name: Running address sanitizer
        env:
          DO_ASAN: true
        run: ./contrib/test.sh
      - name: Running benchmarks
        env:
          DO_BENCH: true
        run: ./contrib/test.sh
      - name: Building docs
        env:
          DO_DOCS: true
        run: ./contrib/test.sh

<<<<<<< HEAD
  wasm:
    name: Stable - Docs / WebAssembly Build
=======
  Clippy:
    name: Clippy
    runs-on: ubuntu-latest
    steps:
      - uses: actions/checkout@v2
      - uses: actions-rs/toolchain@v1
        with:
          profile: minimal
          toolchain: stable
          override: true
      - run: rustup component add clippy
      - uses: actions-rs/cargo@v1
        with:
          command: clippy
          args: --all-features -- -D warnings

  wasm:
    name: Stable - WebAssembly Build
>>>>>>> 43312449
    runs-on: ubuntu-latest
    strategy:
      matrix:
        rust:
          - stable
    steps:
      - name: Checkout Crate
        uses: actions/checkout@v2
      - name: Checkout Toolchain
        uses: actions-rs/toolchain@v1
        with:
          profile: minimal
          toolchain: ${{ matrix.rust }}
          override: true
      - name: Running WASM build
        env:
          DO_WASM: true
        run: ./contrib/test.sh

  Tests:
    name: Tests
    runs-on: ubuntu-latest
    strategy:
      matrix:
        rust:
<<<<<<< HEAD
          - 1.41.0
=======
          - 1.41.1
>>>>>>> 43312449
          - beta
          - stable
    steps:
      - name: Checkout Crate
        uses: actions/checkout@v2
      - name: Checkout Toolchain
        uses: actions-rs/toolchain@v1
        with:
          profile: minimal
          toolchain: ${{ matrix.rust }}
          override: true
<<<<<<< HEAD
      - name: Pin cc if rust 1.41
        if: matrix.rust == '1.41.0'
        run: cargo generate-lockfile && cargo update -p serde_json --precise "1.0.39"
      - name: Running cargo
        env:
          DO_FEATURE_MATRIX: true
          DO_SCHEMARS_TESTS: ${{matrix.rust != '1.41.0'}}
          DO_ALLOC_TESTS: ${{matrix.rust != '1.41.0'}}
        run: ./contrib/test.sh
=======
      - name: Running cargo
        env:
          DO_FEATURE_MATRIX: true
          DO_SCHEMARS_TESTS: true
          DO_ALLOC_TESTS: true
        run: ./contrib/test.sh

  Embedded:
    runs-on: ubuntu-latest
    steps:
      - name: Checkout
        uses: actions/checkout@v2
      - name: Set up QEMU
        run: sudo apt update && sudo apt install qemu-system-arm
      - name: Checkout Toolchain
        uses: actions-rs/toolchain@v1
        with:
          profile: minimal
          toolchain: nightly
          override: true
          components: rust-src
          target: thumbv7m-none-eabi
      - name: Run
        env:
          RUSTFLAGS: "-C link-arg=-Tlink.x"
          CARGO_TARGET_THUMBV7M_NONE_EABI_RUNNER: "qemu-system-arm -cpu cortex-m3 -machine lm3s6965evb -nographic -semihosting-config enable=on,target=native -kernel"
        run: cd embedded && cargo run --target thumbv7m-none-eabi
      - name: Run with alloc
        env:
          RUSTFLAGS: "-C link-arg=-Tlink.x"
          CARGO_TARGET_THUMBV7M_NONE_EABI_RUNNER: "qemu-system-arm -cpu cortex-m3 -machine lm3s6965evb -nographic -semihosting-config enable=on,target=native -kernel"
        run: cd embedded && cargo run --target thumbv7m-none-eabi --features=alloc
>>>>>>> 43312449
<|MERGE_RESOLUTION|>--- conflicted
+++ resolved
@@ -34,10 +34,6 @@
           DO_DOCS: true
         run: ./contrib/test.sh
 
-<<<<<<< HEAD
-  wasm:
-    name: Stable - Docs / WebAssembly Build
-=======
   Clippy:
     name: Clippy
     runs-on: ubuntu-latest
@@ -56,7 +52,6 @@
 
   wasm:
     name: Stable - WebAssembly Build
->>>>>>> 43312449
     runs-on: ubuntu-latest
     strategy:
       matrix:
@@ -82,11 +77,7 @@
     strategy:
       matrix:
         rust:
-<<<<<<< HEAD
-          - 1.41.0
-=======
           - 1.41.1
->>>>>>> 43312449
           - beta
           - stable
     steps:
@@ -98,47 +89,9 @@
           profile: minimal
           toolchain: ${{ matrix.rust }}
           override: true
-<<<<<<< HEAD
-      - name: Pin cc if rust 1.41
-        if: matrix.rust == '1.41.0'
-        run: cargo generate-lockfile && cargo update -p serde_json --precise "1.0.39"
-      - name: Running cargo
-        env:
-          DO_FEATURE_MATRIX: true
-          DO_SCHEMARS_TESTS: ${{matrix.rust != '1.41.0'}}
-          DO_ALLOC_TESTS: ${{matrix.rust != '1.41.0'}}
-        run: ./contrib/test.sh
-=======
       - name: Running cargo
         env:
           DO_FEATURE_MATRIX: true
           DO_SCHEMARS_TESTS: true
           DO_ALLOC_TESTS: true
-        run: ./contrib/test.sh
-
-  Embedded:
-    runs-on: ubuntu-latest
-    steps:
-      - name: Checkout
-        uses: actions/checkout@v2
-      - name: Set up QEMU
-        run: sudo apt update && sudo apt install qemu-system-arm
-      - name: Checkout Toolchain
-        uses: actions-rs/toolchain@v1
-        with:
-          profile: minimal
-          toolchain: nightly
-          override: true
-          components: rust-src
-          target: thumbv7m-none-eabi
-      - name: Run
-        env:
-          RUSTFLAGS: "-C link-arg=-Tlink.x"
-          CARGO_TARGET_THUMBV7M_NONE_EABI_RUNNER: "qemu-system-arm -cpu cortex-m3 -machine lm3s6965evb -nographic -semihosting-config enable=on,target=native -kernel"
-        run: cd embedded && cargo run --target thumbv7m-none-eabi
-      - name: Run with alloc
-        env:
-          RUSTFLAGS: "-C link-arg=-Tlink.x"
-          CARGO_TARGET_THUMBV7M_NONE_EABI_RUNNER: "qemu-system-arm -cpu cortex-m3 -machine lm3s6965evb -nographic -semihosting-config enable=on,target=native -kernel"
-        run: cd embedded && cargo run --target thumbv7m-none-eabi --features=alloc
->>>>>>> 43312449
+        run: ./contrib/test.sh