--- conflicted
+++ resolved
@@ -27,13 +27,9 @@
 [dependencies]
 # Only enable this if you explicitly do not want to use "std", otherwise enable "serde-std".
 serde = { version = "1.0", default-features = false, optional = true }
-<<<<<<< HEAD
-schemars = { version = "<=0.8.3", optional = true }
-=======
 # Can only be used with "std" enabled.
 schemars = { version = "<=0.8.3", optional = true }
 # Only enable this if you explicitly do not want to use an allocator, otherwise enable "alloc".
->>>>>>> 029d665c
 core2 = { version = "0.3.0", optional = true, default_features = false }
 groestl = { version = "0.10.0", default_features = false }
 
