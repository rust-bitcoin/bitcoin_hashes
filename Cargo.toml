[package]
<<<<<<< HEAD
name = "groestlcoin_hashes"
version = "0.7.4"
authors = ["Groestlcoin Developers <developers@groestlcoin.org>"]
license = "CC0-1.0"
description = "Hash functions used by rust-groestlcoin which support rustc 1.14.0"
documentation = "https://docs.rs/groestlcoin_hashes/"
keywords = [ "crypto", "groestlcoin", "hash", "digest" ]
=======
name = "bitcoin_hashes"
version = "0.10.0"
authors = ["Andrew Poelstra <apoelstra@wpsoftware.net>"]
license = "CC0-1.0"
description = "Hash functions used by rust-bitcoin which support rustc 1.29.0"
homepage = "https://github.com/rust-bitcoin/bitcoin_hashes/"
repository = "https://github.com/rust-bitcoin/bitcoin_hashes/"
documentation = "https://docs.rs/bitcoin_hashes/"
keywords = [ "crypto", "bitcoin", "hash", "digest" ]
>>>>>>> 28d8f4f4
readme = "README.md"

[lib]
name = "groestlcoin_hashes"
path = "src/lib.rs"

[features]
default = ["std"]
std = []
# If you disable std, you can still use a Write trait via the core2 feature.
# You can also use ToHex via the alloc feature, as it requires Vec/String.
# And you can still just disable std by disabling default features, without enabling these two.
alloc = ["core2/alloc"]
serde-std = ["serde/std"]
unstable = []  # for benchmarking

[dependencies]
serde = { version = "1.0", default-features = false, optional = true }
schemars = { version = "0.8.0", optional = true }
core2 = { version = "0.3.0", optional = true, default_features = false }

[dev-dependencies]
serde_test = "1.0"
serde_json = "1.0"

<<<<<<< HEAD
[dependencies]
groestl = "0.8.0"

[dependencies.serde]
version = "1.0"
optional = true
default-features = false

[dependencies.digest]
version = "0.8"
=======
[target.wasm32-unknown-unknown.dev-dependencies]
wasm-bindgen-test = "0.3"
>>>>>>> 28d8f4f4
<|MERGE_RESOLUTION|>--- conflicted
+++ resolved
@@ -1,23 +1,13 @@
 [package]
-<<<<<<< HEAD
 name = "groestlcoin_hashes"
-version = "0.7.4"
+version = "0.10.0"
 authors = ["Groestlcoin Developers <developers@groestlcoin.org>"]
 license = "CC0-1.0"
-description = "Hash functions used by rust-groestlcoin which support rustc 1.14.0"
+description = "Hash functions used by rust-groestlcoin which support rustc 1.29.0"
+homepage = "https://github.com/Groestlcoin/groestlcoin_hashes/"
+repository = "https://github.com/Groestlcoin/groestlcoin_hashes/"
 documentation = "https://docs.rs/groestlcoin_hashes/"
 keywords = [ "crypto", "groestlcoin", "hash", "digest" ]
-=======
-name = "bitcoin_hashes"
-version = "0.10.0"
-authors = ["Andrew Poelstra <apoelstra@wpsoftware.net>"]
-license = "CC0-1.0"
-description = "Hash functions used by rust-bitcoin which support rustc 1.29.0"
-homepage = "https://github.com/rust-bitcoin/bitcoin_hashes/"
-repository = "https://github.com/rust-bitcoin/bitcoin_hashes/"
-documentation = "https://docs.rs/bitcoin_hashes/"
-keywords = [ "crypto", "bitcoin", "hash", "digest" ]
->>>>>>> 28d8f4f4
 readme = "README.md"
 
 [lib]
@@ -38,23 +28,11 @@
 serde = { version = "1.0", default-features = false, optional = true }
 schemars = { version = "0.8.0", optional = true }
 core2 = { version = "0.3.0", optional = true, default_features = false }
+groestl = "0.8.0"
 
 [dev-dependencies]
 serde_test = "1.0"
 serde_json = "1.0"
 
-<<<<<<< HEAD
-[dependencies]
-groestl = "0.8.0"
-
-[dependencies.serde]
-version = "1.0"
-optional = true
-default-features = false
-
-[dependencies.digest]
-version = "0.8"
-=======
-[target.wasm32-unknown-unknown.dev-dependencies]
-wasm-bindgen-test = "0.3"
->>>>>>> 28d8f4f4
+#[dependencies.digest]
+#version = "0.8"