#!/bin/sh -ex

FEATURES="serde serde-std std core2"

if [ "$DO_ALLOC_TESTS" = true ]; then
	FEATURES="$FEATURES alloc"
fi

cargo --version
rustc --version

# Work out if we are using a nightly toolchain.
NIGHTLY=false
if cargo --version | grep nightly >/dev/null; then
    NIGHTLY=true
fi

# Make all cargo invocations verbose
export CARGO_TERM_VERBOSE=true

# Defaults / sanity checks
cargo build --all
cargo test --all

if [ "$DO_FEATURE_MATRIX" = true ]; then
    cargo build --all --no-default-features
    cargo test --all --no-default-features

    # All features
    cargo build --all --no-default-features --features="$FEATURES"
    cargo test --all --no-default-features --features="$FEATURES"
    # Single features
    for feature in ${FEATURES}
    do
        cargo build --all --no-default-features --features="$feature"
        cargo test --all --no-default-features --features="$feature"
		# All combos of two features
		for featuretwo in ${FEATURES}; do
			cargo build --all --no-default-features --features="$feature $featuretwo"
			cargo test --all --no-default-features --features="$feature $featuretwo"
		done
    done

    # Other combos
    cargo test --all --no-default-features --features="std,schemars"
fi

if [ "$DO_SCHEMARS_TESTS" = true ]; then
    (cd extended_tests/schemars && cargo test)
fi

# Build the docs if told to (this only works with the nightly toolchain)
if [ "$DO_DOCS" = true ]; then
    RUSTDOCFLAGS="--cfg docsrs" cargo doc --all --features="$FEATURES"
fi

# Webassembly stuff
if [ "$DO_WASM" = true ]; then
    clang --version &&
    CARGO_TARGET_DIR=wasm cargo install --force wasm-pack &&
    printf '\n[lib]\ncrate-type = ["cdylib", "rlib"]\n' >> Cargo.toml &&
    CC=clang-9 wasm-pack build &&
    CC=clang-9 wasm-pack test --node;
fi

# Address Sanitizer
if [ "$DO_ASAN" = true ]; then
    cargo clean
    CC='clang -fsanitize=address -fno-omit-frame-pointer'                                        \
    RUSTFLAGS='-Zsanitizer=address -Clinker=clang -Cforce-frame-pointers=yes'                    \
    ASAN_OPTIONS='detect_leaks=1 detect_invalid_pointer_pairs=1 detect_stack_use_after_return=1' \
    cargo test --lib --all --no-default-features --features="$FEATURES" -Zbuild-std --target x86_64-unknown-linux-gnu
    cargo clean
    CC='clang -fsanitize=memory -fno-omit-frame-pointer'                                         \
    RUSTFLAGS='-Zsanitizer=memory -Zsanitizer-memory-track-origins -Cforce-frame-pointers=yes'   \
    cargo test --lib --all --no-default-features --features="$FEATURES" -Zbuild-std --target x86_64-unknown-linux-gnu
fi

<<<<<<< HEAD
# Bench
if [ "$DO_BENCH" = true ]; then
    cargo bench --all --features="unstable"
=======
# Bench if told to, only works with non-stable toolchain (nightly, beta).
if [ "$DO_BENCH" = true ]
then
    if [ "$NIGHTLY" = false ]
    then
        if [ -n "$RUSTUP_TOOLCHAIN" ]
        then
            echo "RUSTUP_TOOLCHAIN is set to a non-nightly toolchain but DO_BENCH requires a nightly toolchain"
        else
            echo "DO_BENCH requires a nightly toolchain"
        fi
        exit 1
    fi
    RUSTFLAGS='--cfg=bench' cargo bench
>>>>>>> 54c16249
fi<|MERGE_RESOLUTION|>--- conflicted
+++ resolved
@@ -76,11 +76,6 @@
     cargo test --lib --all --no-default-features --features="$FEATURES" -Zbuild-std --target x86_64-unknown-linux-gnu
 fi
 
-<<<<<<< HEAD
-# Bench
-if [ "$DO_BENCH" = true ]; then
-    cargo bench --all --features="unstable"
-=======
 # Bench if told to, only works with non-stable toolchain (nightly, beta).
 if [ "$DO_BENCH" = true ]
 then
@@ -95,5 +90,4 @@
         exit 1
     fi
     RUSTFLAGS='--cfg=bench' cargo bench
->>>>>>> 54c16249
 fi