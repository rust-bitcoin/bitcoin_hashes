--- conflicted
+++ resolved
@@ -42,12 +42,7 @@
     done
 
     # Other combos
-<<<<<<< HEAD
-    # TODO: Add this test once we bump MSRV past 1.41
-    # cargo test --all --no-default-features --features="std,schemars"
-=======
     cargo test --all --no-default-features --features="std,schemars"
->>>>>>> 701daf66
 fi
 
 if [ "$DO_SCHEMARS_TESTS" = true ]; then
